#!/usr/bin/env python3

import time
import sn3218
import RPi.GPIO as GPIO
from colorsys import hsv_to_rgb

__version__ = '0.0.1'


class Trilobot():
    # User buttons
    BUTTON_A = 5
    BUTTON_B = 6
    BUTTON_X = 16
    BUTTON_Y = 24

    # Onboard LEDs next to each button
    LED_A = 23
    LED_B = 22
    LED_X = 17
    LED_Y = 27

    # Motor, via DRV8833PWP Dual H-Bridge
    MOTOR_EN = 26
    MOTOR_LEFT_P = 11
    MOTOR_LEFT_N = 8
    MOTOR_RIGHT_P = 9
    MOTOR_RIGHT_N = 10

    # HC-SR04 Ultrasound
    ULTRA_TRIG = 13
    ULTRA_ECHO = 25

    # Servo / WS2812
    SERVO = 12

    # SN3218 LED Driver
    UNDERLIGHTING_EN = 7

    # Underlighting LED locations
    FRONT_RIGHT = 0
    FRONT_LEFT = 1
    MIDDLE_LEFT = 2
    REAR_LEFT = 3
    REAR_RIGHT = 4
    MIDDLE_RIGHT = 5
    NUM_UNDERLIGHTS = 6

    # Motor names
    LEFT_MOTOR = 0
    RIGHT_MOTOR = 1
    NUM_MOTORS = 2

    # Half the speed of sound in mm/s.
    SOUND_CONVERSION_FACTOR_MM = 343000 / 2


    def __init__(self):
        """Initialise trilobot
        """

        GPIO.setwarnings(False)
        GPIO.setmode(GPIO.BCM)

        # Setup user buttons
        GPIO.setup(self.BUTTON_A, GPIO.IN, pull_up_down=GPIO.PUD_UP)
        GPIO.setup(self.BUTTON_B, GPIO.IN, pull_up_down=GPIO.PUD_UP)
        GPIO.setup(self.BUTTON_X, GPIO.IN, pull_up_down=GPIO.PUD_UP)
        GPIO.setup(self.BUTTON_Y, GPIO.IN, pull_up_down=GPIO.PUD_UP)

        # Setup user LEDs
        GPIO.setup(self.LED_A, GPIO.OUT)
        GPIO.setup(self.LED_B, GPIO.OUT)
        GPIO.setup(self.LED_X, GPIO.OUT)
        GPIO.setup(self.LED_Y, GPIO.OUT)

        led_a_pwm = GPIO.PWM(self.LED_A, 2000)
        led_a_pwm.start(0)

        led_b_pwm = GPIO.PWM(self.LED_B, 2000)
        led_b_pwm.start(0)

        led_x_pwm = GPIO.PWM(self.LED_X, 2000)
        led_x_pwm.start(0)

        led_y_pwm = GPIO.PWM(self.LED_Y, 2000)
        led_y_pwm.start(0)
        self.led_pwm_mapping = {self.LED_A: led_a_pwm,
                                self.LED_B: led_b_pwm,
                                self.LED_X: led_x_pwm,
                                self.LED_Y: led_y_pwm}

        # Setup motor driver
        GPIO.setup(self.MOTOR_EN, GPIO.OUT)
        GPIO.setup(self.MOTOR_LEFT_P, GPIO.OUT)
        GPIO.setup(self.MOTOR_LEFT_N, GPIO.OUT)
        GPIO.setup(self.MOTOR_RIGHT_P, GPIO.OUT)
        GPIO.setup(self.MOTOR_RIGHT_N, GPIO.OUT)

        motor_left_p_pwm = GPIO.PWM(self.MOTOR_LEFT_P, 100)
        motor_left_p_pwm.start(0)

        motor_left_n_pwm = GPIO.PWM(self.MOTOR_LEFT_N, 100)
        motor_left_n_pwm.start(0)

        motor_right_p_pwm = GPIO.PWM(self.MOTOR_RIGHT_P, 100)
        motor_right_p_pwm.start(0)

        motor_right_n_pwm = GPIO.PWM(self.MOTOR_RIGHT_N, 100)
        motor_right_n_pwm.start(0)
        self.motor_pwm_mapping = {self.MOTOR_LEFT_P: motor_left_p_pwm,
                                  self.MOTOR_LEFT_N: motor_left_n_pwm,
                                  self.MOTOR_RIGHT_P: motor_right_p_pwm,
                                  self.MOTOR_RIGHT_N: motor_right_n_pwm}

        GPIO.setup(self.UNDERLIGHTING_EN, GPIO.OUT)
        GPIO.output(self.UNDERLIGHTING_EN, False)

        sn3218.reset()

        sn3218.output([0 for i in range(18)])
        sn3218.enable_leds(0b111111111111111111)
        sn3218.enable()

        self.underlight = [0 for i in range(18)]

        GPIO.output(self.UNDERLIGHTING_EN, False)
        sn3218.output([128 for i in range(18)])

        # setup ultrasonic sensor pins
        GPIO.setup(self.ULTRA_TRIG, GPIO.OUT)
        GPIO.setup(self.ULTRA_ECHO, GPIO.IN)

    def __del__(self):
        sn3218.disable()
        GPIO.cleanup()

    def set_led(self, pin, value):
        pwm = self.led_pwm_mapping[pin]
        if isinstance(value, bool):
            if value:
                pwm.ChangeDutyCycle(100)
            else:
                pwm.ChangeDutyCycle(0)
        elif value < 0.0 or value > 1.0:
            raise ValueError("value must be in the range 0.0 to 1.0")
        else:
            pwm.ChangeDutyCycle(value * 100)

    def read_button(self, pin):
        return not GPIO.input(pin)

    def set_underlighting(self, led, r=0, g=0, b=0):
        if type(led) is not int:
            raise TypeError("led must be an integer")

        if led not in range(self.NUM_UNDERLIGHTS):
            raise ValueError("led must be an integer in the range 0 to 5")

        if r < 0.0 or r > 1.0:
            raise ValueError("r must be in the range 0.0 to 1.0")

        if g < 0.0 or g > 1.0:
            raise ValueError("g must be in the range 0.0 to 1.0")

        if b < 0.0 or b > 1.0:
            raise ValueError("b must be in the range 0.0 to 1.0")

        self.underlight[(led * 3)] = int(r * 255)
        self.underlight[(led * 3) + 1] = int(g * 255)
        self.underlight[(led * 3) + 2] = int(b * 255)

    def show_underlighting(self):
        sn3218.output(self.underlight)
        GPIO.output(self.UNDERLIGHTING_EN, True)

    def fill_underlighting(self, r=0, g=0, b=0):
        if r < 0.0 or r > 1.0:
            raise ValueError("r must be in the range 0.0 to 1.0")

        if g < 0.0 or g > 1.0:
            raise ValueError("g must be in the range 0.0 to 1.0")

        if b < 0.0 or b > 1.0:
            raise ValueError("b must be in the range 0.0 to 1.0")

        for led in range(self.NUM_UNDERLIGHTS):
            self.underlight[(led * 3)] = int(r * 255)
            self.underlight[(led * 3) + 1] = int(g * 255)
            self.underlight[(led * 3) + 2] = int(b * 255)

    def disable_motors(self):
        GPIO.output(self.MOTOR_EN, False)
        self.motor_pwm_mapping[self.MOTOR_LEFT_P].ChangeDutyCycle(0)
        self.motor_pwm_mapping[self.MOTOR_LEFT_N].ChangeDutyCycle(0)
        self.motor_pwm_mapping[self.MOTOR_RIGHT_P].ChangeDutyCycle(0)
        self.motor_pwm_mapping[self.MOTOR_RIGHT_N].ChangeDutyCycle(0)

    def set_motor_speed(self, motor, speed):
        if type(motor) is not int:
            raise TypeError("motor must be an integer")

        if motor not in range(2):
            raise ValueError("motor must be an integer in the range 0 to 1")

        #Limit the speed value rather than throw a value exception
        if speed < -1.0:
            speed = -1.0
        elif speed > 1.0:
            speed = 1.0

        GPIO.output(self.MOTOR_EN, True)
        pwm_p = None
        pwm_n = None
        if motor == 0:
            pwm_p = self.motor_pwm_mapping[self.MOTOR_LEFT_P]
            pwm_n = self.motor_pwm_mapping[self.MOTOR_LEFT_N]
        else:
            # Right motor inverted so a positive speed drives forward
            pwm_p = self.motor_pwm_mapping[self.MOTOR_RIGHT_N]
            pwm_n = self.motor_pwm_mapping[self.MOTOR_RIGHT_P]

        if speed > 0.0:
            pwm_p.ChangeDutyCycle(100)
            pwm_n.ChangeDutyCycle(100 - (speed * 100))
        elif speed < 0.0:
            pwm_p.ChangeDutyCycle(100 - (-speed * 100))
            pwm_n.ChangeDutyCycle(100)
        else:
            pwm_p.ChangeDutyCycle(100)
            pwm_n.ChangeDutyCycle(100)

    def set_left_speed(self, speed):
        self.set_motor_speed(self.LEFT_MOTOR, speed)

    def set_right_speed(self, speed):
        self.set_motor_speed(self.RIGHT_MOTOR, speed)

    def sense_distance_mm(self, timeout=1000):
        """Return a distance in mm from the ultrasound sensor.
        timeout is in ms"""
        # Trigger
        GPIO.output(self.ULTRA_TRIG, 1)
        time.sleep(.00001) # 10 microseconds
        GPIO.output(self.ULTRA_TRIG, 0)

        # Wait for the ECHO pin to go high
        # wait for the pulse rise
        GPIO.wait_for_edge(self.ULTRA_ECHO, GPIO.RISING, timeout=timeout)
        pulse_start = time.time()

        # And wait for it to fall
        GPIO.wait_for_edge(self.ULTRA_ECHO, GPIO.FALLING, timeout=timeout)
        pulse_end = time.time()

        # get the duration, and convert
        pulse_duration = pulse_end - pulse_start
        distance = pulse_duration * self.SOUND_CONVERSION_FACTOR_MM
        # return as an integer, sub mm don't matter
        return int(distance)
<<<<<<< HEAD
=======

>>>>>>> 331ab0eb

if __name__ == "__main__":
    trilobot = Trilobot()

    print("Trilobot Function Test")

    time.sleep(2.0)
    for i in range(0, 10):
        print(i)
        GPIO.output(trilobot.UNDERLIGHTING_EN, True)
        time.sleep(0.1)
        GPIO.output(trilobot.UNDERLIGHTING_EN, False)
        time.sleep(0.1)

    for led in range(trilobot.NUM_UNDERLIGHTS):
        trilobot.fill_underlighting(0, 0, 0)
        trilobot.set_underlighting(led, 1.0, 0, 0)
        trilobot.show_underlighting()
        time.sleep(0.1)
        trilobot.fill_underlighting(0, 0, 0)
        trilobot.set_underlighting(led, 0, 1.0, 0)
        trilobot.show_underlighting()
        time.sleep(0.1)
        trilobot.fill_underlighting(0, 0, 0)
        trilobot.set_underlighting(led, 0, 0, 1.0)
        trilobot.show_underlighting()
        time.sleep(0.1)

    trilobot.fill_underlighting(0, 0, 0)
    trilobot.show_underlighting()

    h = 0
    v = 0
    spacing = 1.0 / trilobot.NUM_UNDERLIGHTS

    a = 0
    b = 0
    x = 0
    y = 0
    while True:
        for led in range(trilobot.NUM_UNDERLIGHTS):
            led_h = h + (led * spacing)
            if led_h >= 1.0:
                led_h -= 1.0
            colour = hsv_to_rgb(led_h, 1, 1)
            trilobot.set_underlighting(led, colour[0], colour[1], colour[2])

        trilobot.show_underlighting()
        h += 0.5 / 360
        if h >= 1.0:
            h -= 1.0

        if trilobot.read_button(trilobot.BUTTON_A):
            a = min(a + 0.01, 1.0)
        else:
            a = max(a - 0.01, 0.0)
        trilobot.set_led(trilobot.LED_A, a)

        if trilobot.read_button(trilobot.BUTTON_B):
            b = min(b + 0.01, 1.0)
        else:
            b = max(b - 0.01, 0.0)
        trilobot.set_led(trilobot.LED_B, b)

        if trilobot.read_button(trilobot.BUTTON_X):
            x = min(x + 0.01, 1.0)
        else:
            x = max(x - 0.01, 0.0)
        trilobot.set_led(trilobot.LED_X, x)

        if trilobot.read_button(trilobot.BUTTON_Y):
            y = min(y + 0.01, 1.0)
        else:
            y = max(y - 0.01, 0.0)
        trilobot.set_led(trilobot.LED_Y, y)

        trilobot.set_left_speed(a - b)
        trilobot.set_right_speed(x - y)
        time.sleep(0.01)<|MERGE_RESOLUTION|>--- conflicted
+++ resolved
@@ -259,10 +259,7 @@
         distance = pulse_duration * self.SOUND_CONVERSION_FACTOR_MM
         # return as an integer, sub mm don't matter
         return int(distance)
-<<<<<<< HEAD
-=======
-
->>>>>>> 331ab0eb
+
 
 if __name__ == "__main__":
     trilobot = Trilobot()
