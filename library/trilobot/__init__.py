--- conflicted
+++ resolved
@@ -231,7 +231,12 @@
             pwm_p.ChangeDutyCycle(100)
             pwm_n.ChangeDutyCycle(100)
 
-<<<<<<< HEAD
+    def set_left_speed(self, speed):
+        self.set_motor_speed(self.LEFT_MOTOR, speed)
+
+    def set_right_speed(self, speed):
+        self.set_motor_speed(self.RIGHT_MOTOR, speed)
+
     def sense_distance_mm(self, timeout=1000):
         """Return a distance in mm from the ultrasound sensor.
         timeout is in ms"""
@@ -254,13 +259,6 @@
         distance = pulse_duration * self.SOUND_CONVERSION_FACTOR_MM
         # return as an integer, sub mm don't matter
         return int(distance)
-=======
-    def set_left_speed(self, speed):
-        self.set_motor_speed(self.LEFT_MOTOR, speed)
-
-    def set_right_speed(self, speed):
-        self.set_motor_speed(self.RIGHT_MOTOR, speed)
->>>>>>> 00fa2c84
 
 
 if __name__ == "__main__":
